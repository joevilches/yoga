--- conflicted
+++ resolved
@@ -386,13 +386,9 @@
       testNamedLayout('expected-dom', expectedLayout, domLayout);
       testNamedLayout('layout-dom', layout, domLayout);
     },
-<<<<<<< HEAD
-    testRandomLayout: function(node) {
-=======
     testFillNodes: testFillNodes,
     testExtractNodes: testExtractNodes,
-    testRandomLayout: function(node, i) {
->>>>>>> b99ce373
+    testRandomLayout: function(node) {
       expect({node: node, layout: computeCSSLayout(node)})
         .toEqual({node: node, layout: computeDOMLayout(node)});
     },
